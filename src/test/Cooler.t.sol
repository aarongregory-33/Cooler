--- conflicted
+++ resolved
@@ -32,7 +32,6 @@
 // [X] repayLoan
 //     [X] only possible before expiry
 //     [X] loan is updated
-<<<<<<< HEAD
 //     [X] recipient (lender): new collateral and debt balances are correct
 //     [X] recipient (others): new collateral and debt balances are correct
 //     [X] callback (true): cannot perform a reentrancy attack
@@ -43,25 +42,6 @@
 //     [X] only possible before expiry
 //     [X] only possible by lender
 //     [X] loan is properly updated
-=======
-//     [X] direct (true): new collateral and debt balances are correct
-//     [X] direct (false): new collateral and debt balances are correct
-// [X] claimRepaid
-//     [X] loan is updated
-//     [X] lender and cooler new debt balances are correct
-// [X] setDirectRepay
-//     [X] only the lender can toggle
-//     [X] loan is properly updated
-// [X] rollLoan
-//     [X] only possible before expiry
-//     [X] only possible for active loans
-//     [X] loan is updated
-//     [X] request is deactivated
-//     [X] user and cooler new collateral balances are correct
-// [X] provideNewTermsForRoll
-//     [X] only lender can set new terms
-//     [X] request is properly updated
->>>>>>> 71cd6441
 // [X] claimDefaulted
 //     [X] only possible after expiry
 //     [X] lender and cooler new collateral balances are correct
@@ -208,7 +188,6 @@
         );
         vm.stopPrank();
 
-<<<<<<< HEAD
         Cooler.Request memory req = cooler.getRequest(reqID);
         // check: request storage
         assertEq(0, reqID);
@@ -217,17 +196,7 @@
         assertEq(LOAN_TO_COLLATERAL, req.loanToCollateral);
         assertEq(DURATION, req.duration);
         assertEq(true, req.active);
-=======
-        (uint256 reqAmount, uint256 reqInterest, uint256 reqRatio, uint256 reqDuration, bool reqActive, address requester) = cooler.requests(reqID);
-        // check: request storage
-        assertEq(0, reqID);
-        assertEq(amount_, reqAmount);
-        assertEq(INTEREST_RATE, reqInterest);
-        assertEq(LOAN_TO_COLLATERAL, reqRatio);
-        assertEq(DURATION, reqDuration);
-        assertEq(true, reqActive);
-        assertEq(owner, requester);
->>>>>>> 71cd6441
+        assertEq(owner, req.requester);
         // check: collateral balances
         assertEq(collateral.balanceOf(owner), initOwnerCollateral - reqCollateral);
         assertEq(collateral.balanceOf(address(cooler)), initCoolerCollateral + reqCollateral);
@@ -247,12 +216,8 @@
 
         vm.prank(owner);
         cooler.rescindRequest(reqID);
-<<<<<<< HEAD
         Cooler.Request memory req = cooler.getRequest(reqID);
 
-=======
-        (,,,, bool reqActive, ) = cooler.requests(reqID);
->>>>>>> 71cd6441
         // check: request storage
         assertEq(false, req.active);
         // check: collateral balances
@@ -278,7 +243,6 @@
             DURATION
         );
         vm.stopPrank();
-<<<<<<< HEAD
 
         Cooler.Request memory req1 = cooler.getRequest(reqID1);
         // check: request storage
@@ -288,19 +252,7 @@
         assertEq(LOAN_TO_COLLATERAL, req1.loanToCollateral);
         assertEq(DURATION, req1.duration);
         assertEq(true, req1.active);
-=======
-        {
-        (uint256 reqAmount1, uint256 reqInterest1, uint256 reqRatio1, uint256 reqDuration1, bool reqActive1, address requester1) = cooler.requests(reqID1);
-        // check: request storage
-        assertEq(0, reqID1);
-        assertEq(amount1_, reqAmount1);
-        assertEq(INTEREST_RATE, reqInterest1);
-        assertEq(LOAN_TO_COLLATERAL, reqRatio1);
-        assertEq(DURATION, reqDuration1);
-        assertEq(true, reqActive1);
-        assertEq(owner, requester1);
-        }
->>>>>>> 71cd6441
+        assertEq(owner, req1.requester);
 
         // Request ID = 2
         vm.startPrank(others);
@@ -313,7 +265,6 @@
             DURATION
         );
         vm.stopPrank();
-<<<<<<< HEAD
 
         Cooler.Request memory req2 = cooler.getRequest(reqID2);
         // check: request storage
@@ -323,24 +274,11 @@
         assertEq(LOAN_TO_COLLATERAL, req2.loanToCollateral);
         assertEq(DURATION, req2.duration);
         assertEq(true, req2.active);
-=======
-        {
-        (uint256 reqAmount2, uint256 reqInterest2, uint256 reqRatio2, uint256 reqDuration2, bool reqActive2, address requester2) = cooler.requests(reqID2);
-        // check: request storage
-        assertEq(1, reqID2);
-        assertEq(amount2_, reqAmount2);
-        assertEq(INTEREST_RATE, reqInterest2);
-        assertEq(LOAN_TO_COLLATERAL, reqRatio2);
-        assertEq(DURATION, reqDuration2);
-        assertEq(true, reqActive2);
-        assertEq(others, requester2);
-        }
->>>>>>> 71cd6441
+        assertEq(others, req2.requester);
 
         // Rescind Request ID = 1
         vm.prank(owner);
         cooler.rescindRequest(reqID1);
-<<<<<<< HEAD
 
         req1 = cooler.getRequest(reqID1);
         req2 = cooler.getRequest(reqID2);
@@ -351,36 +289,14 @@
         assertEq(LOAN_TO_COLLATERAL, req1.loanToCollateral);
         assertEq(DURATION, req1.duration);
         assertEq(false, req1.active);
-        assertEq(1, reqID2);
-        assertEq(amount2_, req2.amount);
-        assertEq(INTEREST_RATE, req2.interest);
-        assertEq(LOAN_TO_COLLATERAL, req2.loanToCollateral);
-        assertEq(DURATION, req2.duration);
-        assertEq(true, req2.active);
-=======
-        {
-        (uint256 reqAmount1, uint256 reqInterest1, uint256 reqRatio1, uint256 reqDuration1, bool reqActive1, address requester1) = cooler.requests(reqID1);
-        // check: request1 storage 
-        assertEq(0, reqID1);
-        assertEq(amount1_, reqAmount1);
-        assertEq(INTEREST_RATE, reqInterest1);
-        assertEq(LOAN_TO_COLLATERAL, reqRatio1);
-        assertEq(DURATION, reqDuration1);
-        assertEq(false, reqActive1);
-        assertEq(owner, requester1);
-        }
-        {
-        (uint256 reqAmount2, uint256 reqInterest2, uint256 reqRatio2, uint256 reqDuration2, bool reqActive2, address requester2) = cooler.requests(reqID2);
-        // check: request2 storage
+        assertEq(owner, req1.requester);
         assertEq(1, reqID2);
         assertEq(amount2_, reqAmount2);
         assertEq(INTEREST_RATE, reqInterest2);
         assertEq(LOAN_TO_COLLATERAL, reqRatio2);
         assertEq(DURATION, reqDuration2);
         assertEq(true, reqActive2);
-        assertEq(others, requester2);
-        }
->>>>>>> 71cd6441
+        assertEq(others, req1.requester);
     }
 
     function testRevertFuzz_rescind_onlyOwner(uint256 amount_) public {
@@ -430,12 +346,7 @@
         uint256 loanID = cooler.clearRequest(reqID, recipient_, callbackRepay);
         vm.stopPrank();
 
-<<<<<<< HEAD
         Cooler.Request memory request = cooler.getRequest(reqID);
-=======
-        { // block scoping to prevent "stack too deep" compiler error
-        (,,,, bool reqActive, ) = cooler.requests(reqID);
->>>>>>> 71cd6441
         // check: request storage
         assertEq(false, request.active);
 
@@ -457,7 +368,6 @@
     function testFuzz_clearRequest_callbackFalse(uint256 amount_) public {
         // test inputs
         amount_ = bound(amount_, 0, MAX_DEBT);
-        bool directRepay = true;
         bool callbackRepay = false;
         // test setup
         cooler = _initCooler();
@@ -668,7 +578,6 @@
             repaidInterest = repayAmount_;
             repaidPrinciple = 0;
         }
-<<<<<<< HEAD
         
         Cooler.Loan memory loan = cooler.getLoan(loanID);
 
@@ -676,8 +585,6 @@
         assertEq(initLoanCollat - decollatAmount, loan.collateral, "outstanding collat");
         assertEq(amount_ - repaidPrinciple, loan.principle, "outstanding principle debt");
         assertEq(initInterest - repaidInterest, loan.interestDue, "outstanding interest debt");
-=======
->>>>>>> 71cd6441
     }
     
     function testRevertFuzz_repayLoan_defaulted(uint256 amount_, uint256 repayAmount_) public {
@@ -767,25 +674,15 @@
         Cooler.Loan memory loan = cooler.getLoan(loanID);
         
         // check: loan storage
-<<<<<<< HEAD
+        // - only amount and collateral are cleared
         assertEq(0, loan.principle);
         assertEq(0, loan.interestDue);
         assertEq(0, loan.collateral);
-        assertEq(0, loan.expiry);
-        assertEq(address(0), loan.lender);
-        assertEq(address(0), loan.recipient);
+        // - the rest of the variables are untouched
+        assertEq(block.timestamp - 1, loan.expiry);
+        assertEq(lender, loan.lender);
+        assertEq(lender, loan.recipient);
         assertEq(false, loan.callback);
-=======
-        // - only amount and collateral are cleared
-        assertEq(0, loanAmount);
-        assertEq(0, loanCollat);
-        // - the rest of the variables are untouched
-        assertEq(0, loanUnclaimed);
-        assertEq(block.timestamp - 1, loanExpiry);
-        assertEq(lender, loanLender);
-        assertEq(true, loanDirect);
-        assertEq(false, loanCallback);
->>>>>>> 71cd6441
     }
 
     function test_claimDefaulted_multipleLoansAndFirstOneDefaults(uint256 amount_) public {
@@ -823,33 +720,13 @@
         Cooler.Loan memory loan2 = cooler.getLoan(loanID2);
         
         // check: loan ID = 1 storage
-<<<<<<< HEAD
         assertEq(0, loan1.principle, "loanAmount1");
         assertEq(0, loan1.interestDue, "loanInterest1");
         assertEq(0, loan1.collateral, "loanCollat1");
-        assertEq(0, loan1.expiry, "loanExpiry1");
-        assertEq(address(0), loan1.lender, "loanLender1");
-        assertEq(address(0), loan1.recipient, "loanRecipient1");
+        assertEq(block.timestamp - 1, loan1.expiry, "loanExpiry1");
+        assertEq(lender, loan1.lender, "loanLender1");
+        assertEq(lender, loan1.recipient, "loanRecipient1");
         assertEq(false, loan1.callback, "loanCallback1");
-=======
-        assertEq(0, loanAmount1, "loanAmount1");
-        assertEq(0, loanUnclaimed1, "loanUnclaimed1");
-        assertEq(0, loanCollat1, "loanCollat1");
-        assertEq(block.timestamp - 1, loanExpiry1, "loanExpiry1");
-        assertEq(lender, loanLender1, "loanLender1");
-        assertEq(true, loanDirect1, "loanDirect1");
-        assertEq(false, loanCallback1, "loanCallback1");
-        }
-        {
-        (,  uint256 loanAmount2,
-            uint256 loanUnclaimed2,
-            uint256 loanCollat2,
-            uint256 loanExpiry2,
-            address loanLender2,
-            bool loanDirect2,
-            bool loanCallback2
-        ) = cooler.loans(loanID2);
->>>>>>> 71cd6441
         
         // check: loan ID = 2 storage
         assertEq(amount2_, loan2.principle, "loanAmount2");
@@ -861,50 +738,6 @@
         assertEq(false, loan2.callback, "loanCallback2");
     }
 
-<<<<<<< HEAD
-    function testRevertFuzz_claimDefaulted_ReentrancyAttack(uint256 amount_) public {
-        // test inputs
-        uint256 amount1_ = bound(amount_, 0, MAX_DEBT / 3);
-        uint256 amount2_ = 2 * amount1_;
-        bool callbackRepay = false;
-        // test setup
-        cooler = _initCooler();
-        // Request ID = 1
-        vm.startPrank(owner);
-        collateral.approve(address(cooler), amount1_);
-        uint256 reqID1 = cooler.requestLoan(amount1_, INTEREST_RATE, LOAN_TO_COLLATERAL, DURATION);
-        vm.stopPrank();
-        // Request ID = 2
-        vm.startPrank(others);
-        collateral.approve(address(cooler), amount2_);
-        uint256 reqID2 = cooler.requestLoan(amount2_, INTEREST_RATE, LOAN_TO_COLLATERAL, DURATION);
-        vm.stopPrank();
-        
-        // Create a malicious lender that reenters on defaults
-        MockMaliciousLender attacker = new MockMaliciousLender(address(coolerFactory));
-        deal(address(debt), address(attacker), amount1_ + amount2_);
-
-        vm.startPrank(address(attacker));
-        // aprove debt so that it can be transferred from the cooler
-        debt.approve(address(cooler), amount1_ + amount2_);
-        uint256 loanID1 = cooler.clearRequest(reqID1, lender, callbackRepay);
-        uint256 loanID2 = cooler.clearRequest(reqID2, lender, callbackRepay);
-        vm.stopPrank();
-
-        // block.timestamp > loan expiry
-        vm.warp(block.timestamp + DURATION + 1);
-
-        vm.prank(lender);
-        cooler.claimDefaulted(loanID1);
-
-        // A reentrancy attack on claimDefaulted() doesn't have any impact thanks to the usage of the
-        // Check-Effects-Interaction pattern. Since the loan storage is emptied at the begining,
-        // a reentrancy attack is useless and ends in a second transfer of 0 collateral tokens to the attacker.
-        assertEq(cooler.collateralFor(amount2_, LOAN_TO_COLLATERAL), collateral.balanceOf(address(cooler)));
-    }
-
-=======
->>>>>>> 71cd6441
     function testRevertFuzz_defaulted_notExpired(uint256 amount_) public {
         // test inputs
         amount_ = bound(amount_, 0, MAX_DEBT);
@@ -1126,17 +959,12 @@
         cooler.extendLoanTerms(loanID, 1);
     }
 
-<<<<<<< HEAD
     function testRevertFuzz_extendLoanTerms_defaulted(uint256 amount_) public {
-=======
-    function testRevertFuzz_roll_defaulted(uint256 amount_) public {
->>>>>>> 71cd6441
-        // test inputs
-        amount_ = bound(amount_, 0, MAX_DEBT);
-        bool directRepay = true;
-        bool callbackRepay = false;
-        // test setup
-<<<<<<< HEAD
+        // test inputs
+        amount_ = bound(amount_, 0, MAX_DEBT);
+        bool directRepay = true;
+        bool callbackRepay = false;
+        // test setup
         cooler = _initCooler();
         (uint256 reqID, ) = _requestLoan(amount_);
         uint256 loanID = _clearLoan(reqID, amount_, directRepay, callbackRepay);
@@ -1183,8 +1011,6 @@
         debt = new MockERC20("Debt", "DEBT", debtDecimals);
 
         // Instantiate a new cooler
-=======
->>>>>>> 71cd6441
         cooler = _initCooler();
 
         // collateralFor() should return the correct amount of collateral tokens
