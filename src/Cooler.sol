// SPDX-License-Identifier: MIT
pragma solidity ^0.8.15;

import {SafeTransferLib} from "solmate/utils/SafeTransferLib.sol";
import {ERC20} from "solmate/tokens/ERC20.sol";
import {Clone} from "clones/Clone.sol";

import {IDelegate} from "interfaces/IDelegate.sol";
import {CoolerFactory} from "src/CoolerFactory.sol";
import {CoolerCallback} from "src/CoolerCallback.sol";

<<<<<<< HEAD
interface IClearinghouse {
    function repay(uint256 loanID, uint256 amount) external;
}

/// @notice A Cooler is a smart contract escrow that facilitates fixed-duration loans
///         for a specific user and debt-collateral pair.
///
/// @dev This contract uses Clones (https://github.com/wighawag/clones-with-immutable-args)
///      to save gas on deployment
contract Cooler is Clone {
=======
/// @notice A Cooler is a smart contract escrow that facilitates fixed-duration, peer-to-peer
///         loans for a user-defined debt-collateral pair.
contract Cooler {
>>>>>>> 5193e874
    using SafeTransferLib for ERC20;

    // --- ERRORS ----------------------------------------------------

    error OnlyApproved();
    error Deactivated();
    error Default();
    error NoDefault();
    error NotRollable();
    error ZeroCollateralReturned();
    error NotCoolerCallback();

    // --- DATA STRUCTURES -------------------------------------------

    Request[] public requests;
    struct Request {
        // A loan begins with a borrow request. It specifies:
        uint256 amount;             // Amount to be borrowed.
        uint256 interest;           // Annualized percentage to be paid as interest.
        uint256 loanToCollateral;   // Requested loan-to-collateral ratio.
        uint256 duration;           // Time to repay the loan before it defaults.
        bool active;                // Any lender can clear an active loan request.
    }

    Loan[] public loans;
    struct Loan {
        // A request is converted to a loan when a lender clears it.
        Request request;        // Loan terms specified in the request.
        uint256 amount;         // Amount of debt owed to the lender.
        uint256 unclaimed;      // Amount of debt tokens repaid but unclaimed.
        uint256 collateral;     // Amount of collateral pledged.
        uint256 expiry;         // Time when the loan defaults.
        address lender;         // Lender's address.
        bool repayDirect;       // If this is false, repaid tokens must be claimed by lender.
        bool callback;          // If this is true, the lender must inherit CoolerCallback.
    }

<<<<<<< HEAD
    // -- STATE VARIABLES --------------------------------------------

    // This makes the code look prettier.
    uint256 private constant DECIMALS = 1e18;

    // Facilitates transfer of lender ownership to new address
=======
    // Facilitates transfer of lender ownership to new addresses
>>>>>>> 5193e874
    mapping(uint256 => address) public approvals;

    // --- IMMUTABLES ------------------------------------------------

    /// @notice This address owns the collateral in escrow.
    function owner() public pure returns (address _owner) {
        return _getArgAddress(0x0);
    }

    /// @notice This token is borrowed against.
    function collateral() public pure returns (ERC20 _collateral) {
        return ERC20(_getArgAddress(0x14));
    }

    /// @notice This token is lent.
    function debt() public pure returns (ERC20 _debt) {
        return ERC20(_getArgAddress(0x28));
    }

<<<<<<< HEAD
    /// @notice This contract created the Cooler
    function factory() public pure returns (CoolerFactory _factory) {
        return CoolerFactory(_getArgAddress(0x3c));
=======
    constructor(address owner_, ERC20 collateral_, ERC20 debt_) {
        owner = owner_;
        collateral = collateral_;
        debt = debt_;
        factory = CoolerFactory(msg.sender);
>>>>>>> 5193e874
    }

    // --- BORROWER --------------------------------------------------

    /// @notice Request a loan with given parameters.
    ///         Collateral is taken at time of request.
    /// @param amount_ of debt tokens to borrow.
    /// @param interest_ to pay (annualized % of 'amount_')
    /// @param loanToCollateral_ debt tokens per collateral token pledged.
    /// @param duration_ of loan tenure in seconds.
    function requestLoan(
        uint256 amount_,
        uint256 interest_,
        uint256 loanToCollateral_,
        uint256 duration_
    ) external returns (uint256 reqID) {
        reqID = requests.length;
        factory().newEvent(reqID, CoolerFactory.Events.Request, 0);
        requests.push(
            Request({
                amount: amount_,
                interest: interest_,
                loanToCollateral: loanToCollateral_,
                duration: duration_,
                active: true
            })
        );
        collateral().safeTransferFrom(
            msg.sender,
            address(this),
            collateralFor(amount_, loanToCollateral_)
        );
    }

<<<<<<< HEAD
    /// @notice cancel a loan request and return collateral
    /// @param reqID index of request in requests[]
    function rescind(uint256 reqID) external {
        if (msg.sender != owner()) revert OnlyApproved();

        factory().newEvent(reqID, CoolerFactory.Events.Rescind, 0);
=======
    /// @notice Cancel a loan request and get the collateral back.
    /// @param reqID_ index of request in requests[]
    function rescindRequest(uint256 reqID_) external {
        if (msg.sender != owner) revert OnlyApproved();

        factory.newEvent(reqID_, CoolerFactory.Events.Rescind, 0);
>>>>>>> 5193e874

        Request storage req = requests[reqID_];

        if (!req.active) revert Deactivated();

        req.active = false;
<<<<<<< HEAD
        collateral().safeTransfer(
            owner(),
            collateralFor(req.amount, req.loanToCollateral)
        );
=======
        collateral.safeTransfer(owner, collateralFor(req.amount, req.loanToCollateral));
>>>>>>> 5193e874
    }

    /// @notice Repay a loan to get the collateral back.
    /// @param loanID_ index of loan in loans[]
    /// @param repaid_ debt tokens to be repaid.
    function repayLoan(uint256 loanID_, uint256 repaid_) external returns (uint256) {
        Loan storage loan = loans[loanID_];

        if (block.timestamp > loan.expiry) revert Default();

        if (repaid_ > loan.amount) repaid_ = loan.amount;

        uint256 decollateralized = (loan.collateral * repaid_) / loan.amount;
        if (decollateralized == 0) revert ZeroCollateralReturned();

<<<<<<< HEAD
        factory().newEvent(loanID, CoolerFactory.Events.Repay, repaid);
=======
        factory.newEvent(loanID_, CoolerFactory.Events.Repay, repaid_);
>>>>>>> 5193e874

        loan.amount -= repaid_;
        loan.collateral -= decollateralized;

        address repayTo;
        // Check wether repayment needs to be manually claimed or not.
        if (loan.repayDirect) {
            repayTo = loan.lender;
        } else {
            repayTo = address(this);
            loan.unclaimed += repaid_;
        }

<<<<<<< HEAD
        debt().safeTransferFrom(msg.sender, repayTo, repaid);
        collateral().safeTransfer(owner(), decollateralized);

        if (loan.repayCallback) IClearinghouse(loan.lender).repay(loanID, repaid);
    }

    /// @notice claim debt tokens for lender if repayDirect was false
    /// @param loanID index of loan in loans[]
    function claimRepaid(uint256 loanID) external {
        Loan storage loan = loans[loanID];
        uint256 claim = loan.repaid;
        loan.repaid = 0;
        debt().safeTransfer(loan.lender, claim);
=======
        debt.safeTransferFrom(msg.sender, repayTo, repaid_);
        collateral.safeTransfer(owner, decollateralized);

        if (loan.callback) CoolerCallback(loan.lender).onRepay(loanID_, repaid_);
        return decollateralized;
>>>>>>> 5193e874
    }

    /// @notice Roll a loan over with new terms.
    ///         provideNewTermsForRoll must have been called beforehand by the lender.
    /// @param loanID_ index of loan in loans[]
    function rollLoan(uint256 loanID_) external {
        Loan memory loan = loans[loanID_];

        if (block.timestamp > loan.expiry) revert Default();
        if (!loan.request.active) revert NotRollable();

        uint256 newCollateral = newCollateralFor(loanID_);
        uint256 newDebt = interestFor(loan.amount, loan.request.interest, loan.request.duration);

        loan.amount += newDebt;
        loan.collateral += newCollateral;
        loan.expiry += loan.request.duration;

<<<<<<< HEAD
        if (newCollateral > 0)
            collateral().safeTransferFrom(
                msg.sender,
                address(this),
                newCollateral
            );
    }

    /// @notice delegate voting power on collateral
    /// @param to address to delegate
    function delegate(address to) external {
        if (msg.sender != owner()) revert OnlyApproved();
        IDelegate(address(collateral())).delegate(to);
=======
        // Save updated loan info back to loans array
        loans[loanID_] = loan;

        if (newCollateral > 0) {
            collateral.safeTransferFrom(msg.sender, address(this), newCollateral);
        }

        if (loan.callback) CoolerCallback(loan.lender).onRoll(loanID_);
    }

    /// @notice Delegate voting power on collateral.
    /// @param to_ address to delegate.
    function delegateVoting(address to_) external {
        if (msg.sender != owner) revert OnlyApproved();
        IDelegate(address(collateral)).delegate(to_);
>>>>>>> 5193e874
    }

    // --- LENDER ----------------------------------------------------

    /// @notice Fill a requested loan as a lender.
    /// @param reqID_ index of request in requests[]
    /// @param repayDirect_ lender should input false if concerned about debt token blacklisting.
    /// @param isCallback_ true if the lender implements the CoolerCallback abstract. False otherwise.
    /// @return loanID index of loan in loans[]
    function clearRequest(
        uint256 reqID_,
        bool repayDirect_,
        bool isCallback_
    ) external returns (uint256 loanID) {
<<<<<<< HEAD
        Request storage req = requests[reqID];

        factory().newEvent(reqID, CoolerFactory.Events.Clear, 0);

=======
        Request storage req = requests[reqID_];
        // Ensure lender implements the CoolerCallback abstract
        if (isCallback_) if (!CoolerCallback(msg.sender).isCoolerCallback()) revert NotCoolerCallback();
        // Ensure loan request is active. 
>>>>>>> 5193e874
        if (!req.active) revert Deactivated();

        // Clear the loan request
        factory.newEvent(reqID_, CoolerFactory.Events.Clear, 0);
        req.active = false;

        uint256 interest = interestFor(req.amount, req.interest, req.duration);
        uint256 collat = collateralFor(req.amount, req.loanToCollateral);
        uint256 expiration = block.timestamp + req.duration;

        loanID = loans.length;
        loans.push(
            Loan({
                request: req,
                amount: req.amount + interest,
                unclaimed: 0,
                collateral: collat,
                expiry: expiration,
                lender: msg.sender,
                repayDirect: repayDirect_,
                callback: isCallback_
            })
        );
<<<<<<< HEAD
        debt().safeTransferFrom(msg.sender, owner(), req.amount);
=======
>>>>>>> 5193e874

        debt.safeTransferFrom(msg.sender, owner, req.amount);        
    }

    /// @notice Provide new terms for loan to be rolled over.
    /// @param loanID_ index of loan in loans[]
    /// @param interest_ to pay (annualized % of 'amount')
    /// @param loanToCollateral_ debt tokens per collateral token pledged.
    /// @param duration_ of loan tenure in seconds.
    function provideNewTermsForRoll(
        uint256 loanID_,
        uint256 interest_,
        uint256 loanToCollateral_,
        uint256 duration_
    ) external {
        Loan storage loan = loans[loanID_];

        if (msg.sender != loan.lender) revert OnlyApproved();

        loan.request =
            Request(
                loan.amount,
                interest_,
                loanToCollateral_,
                duration_,
                true
            );
    }

    /// @notice Claim debt tokens if repayDirect was false
    /// @param loanID_ index of loan in loans[]
    function claimRepaid(uint256 loanID_) external {
        Loan storage loan = loans[loanID_];
        uint256 claim = loan.unclaimed;
        delete loan.unclaimed;
        debt.safeTransfer(loan.lender, claim);
    }

    /// @notice Claim collateral upon loan default.
    /// @param loanID_ index of loan in loans[]
    /// @return uint256 collateral amount.
    function claimDefaulted(uint256 loanID_) external returns (uint256) {
        Loan memory loan = loans[loanID_];
        delete loans[loanID_];

        if (block.timestamp <= loan.expiry) revert NoDefault();

<<<<<<< HEAD
        collateral().safeTransfer(loan.lender, loan.collateral);
=======
        collateral.safeTransfer(loan.lender, loan.collateral);

        if (loan.callback) CoolerCallback(loan.lender).onDefault(loanID_, loan.amount, loan.collateral);
>>>>>>> 5193e874
        return loan.collateral;
    }

    /// @notice Approve transfer of loan ownership rights to a new address.
    /// @param to_ address to be approved.
    /// @param loanID_ index of loan in loans[]
    function approveTransfer(address to_, uint256 loanID_) external {
        Loan memory loan = loans[loanID_];

        if (msg.sender != loan.lender) revert OnlyApproved();

        approvals[loanID_] = to_;
    }

    /// @notice Execute loan ownership transfer. Must be previously approved by the lender.
    /// @param loanID_ index of loan in loans[]
    function transferOwnership(uint256 loanID_) external {
        if (msg.sender != approvals[loanID_]) revert OnlyApproved();

        approvals[loanID_] = address(0);
        loans[loanID_].lender = msg.sender;
    }

    /// @notice Set direct repayment of a given loan.
    /// @param loanID_ of lender's loan.
    /// @param direct_ true if a direct repayment is desired. False otherwise.
    function setDirectRepay(uint256 loanID_, bool direct_) external {
        Loan storage loan = loans[loanID_];
        if (msg.sender != loan.lender) revert OnlyApproved();
        loan.repayDirect = direct_;
    }

    // --- AUX FUNCTIONS ---------------------------------------------

    /// @notice Compute collateral needed for loan amount at given loan to collateral ratio.
    /// @param amount_ of collateral tokens.
    /// @param loanToCollateral_ ratio for loan.
    function collateralFor(uint256 amount_, uint256 loanToCollateral_) public pure returns (uint256) {
        return (amount_ * DECIMALS) / loanToCollateral_;
    }

    /// @notice compute collateral needed to roll loan
    /// @param loanID_ of loan to roll
    function newCollateralFor(uint256 loanID_) public view returns (uint256) {
        Loan memory loan = loans[loanID_];
        uint256 neededCollateral = collateralFor(
            loan.amount,
            loan.request.loanToCollateral
        );

        return
            neededCollateral > loan.collateral ?
            neededCollateral - loan.collateral :
            0;
    }

    /// @notice Compute interest cost on amount for duration at given annualized rate.
    /// @param amount_ of debt tokens.
    /// @param rate_ of interest (annualized)
    /// @param duration_ of loan in seconds.
    /// @return Interest in debt token terms.
    function interestFor(uint256 amount_, uint256 rate_, uint256 duration_) public pure returns (uint256) {
        uint256 interest = (rate_ * duration_) / 365 days;
        return (amount_ * interest) / DECIMALS;
    }

    /// @notice Check if given loan is in default.
    /// @param loanID_ index of loan in loans[]
    /// @return Defaulted status.
    function isDefaulted(uint256 loanID_) external view returns (bool) {
        return block.timestamp > loans[loanID_].expiry;
    }

    /// @notice Check if a given request is active.
    /// @param reqID_ index of request in requests[]
    /// @return Active status.
    function isActive(uint256 reqID_) external view returns (bool) {
        return requests[reqID_].active;
    }

    /// @notice Getter for Request data as a struct.
    /// @param reqID_ index of request in requests[]
    /// @return Request struct.
    function getRequest(uint256 reqID_) external view returns (Request memory) {
        return requests[reqID_];
    }

    /// @notice Getter for Loan data as a struct.
    /// @param loanID_ index of loan in loans[]
    /// @return Loan struct.
    function getLoan(uint256 loanID_) external view returns (Loan memory) {
        return loans[loanID_];
    }
}<|MERGE_RESOLUTION|>--- conflicted
+++ resolved
@@ -9,22 +9,16 @@
 import {CoolerFactory} from "src/CoolerFactory.sol";
 import {CoolerCallback} from "src/CoolerCallback.sol";
 
-<<<<<<< HEAD
 interface IClearinghouse {
     function repay(uint256 loanID, uint256 amount) external;
 }
 
-/// @notice A Cooler is a smart contract escrow that facilitates fixed-duration loans
-///         for a specific user and debt-collateral pair.
+/// @notice A Cooler is a smart contract escrow that facilitates fixed-duration, peer-to-peer
+///         loans for a user-defined debt-collateral pair.
 ///
 /// @dev This contract uses Clones (https://github.com/wighawag/clones-with-immutable-args)
 ///      to save gas on deployment
-contract Cooler is Clone {
-=======
-/// @notice A Cooler is a smart contract escrow that facilitates fixed-duration, peer-to-peer
-///         loans for a user-defined debt-collateral pair.
 contract Cooler {
->>>>>>> 5193e874
     using SafeTransferLib for ERC20;
 
     // --- ERRORS ----------------------------------------------------
@@ -62,19 +56,10 @@
         bool callback;          // If this is true, the lender must inherit CoolerCallback.
     }
 
-<<<<<<< HEAD
-    // -- STATE VARIABLES --------------------------------------------
+    // --- IMMUTABLES ------------------------------------------------
 
     // This makes the code look prettier.
     uint256 private constant DECIMALS = 1e18;
-
-    // Facilitates transfer of lender ownership to new address
-=======
-    // Facilitates transfer of lender ownership to new addresses
->>>>>>> 5193e874
-    mapping(uint256 => address) public approvals;
-
-    // --- IMMUTABLES ------------------------------------------------
 
     /// @notice This address owns the collateral in escrow.
     function owner() public pure returns (address _owner) {
@@ -90,19 +75,17 @@
     function debt() public pure returns (ERC20 _debt) {
         return ERC20(_getArgAddress(0x28));
     }
-
-<<<<<<< HEAD
+    
     /// @notice This contract created the Cooler
     function factory() public pure returns (CoolerFactory _factory) {
         return CoolerFactory(_getArgAddress(0x3c));
-=======
-    constructor(address owner_, ERC20 collateral_, ERC20 debt_) {
-        owner = owner_;
-        collateral = collateral_;
-        debt = debt_;
-        factory = CoolerFactory(msg.sender);
->>>>>>> 5193e874
-    }
+    }
+
+    // --- STATE VARIABLES -------------------------------------------
+
+    // Facilitates transfer of lender ownership to new addresses
+    mapping(uint256 => address) public approvals;
+
 
     // --- BORROWER --------------------------------------------------
 
@@ -136,35 +119,19 @@
         );
     }
 
-<<<<<<< HEAD
-    /// @notice cancel a loan request and return collateral
-    /// @param reqID index of request in requests[]
-    function rescind(uint256 reqID) external {
-        if (msg.sender != owner()) revert OnlyApproved();
-
-        factory().newEvent(reqID, CoolerFactory.Events.Rescind, 0);
-=======
     /// @notice Cancel a loan request and get the collateral back.
     /// @param reqID_ index of request in requests[]
     function rescindRequest(uint256 reqID_) external {
-        if (msg.sender != owner) revert OnlyApproved();
-
-        factory.newEvent(reqID_, CoolerFactory.Events.Rescind, 0);
->>>>>>> 5193e874
+        if (msg.sender != owner()) revert OnlyApproved();
+
+        factory().newEvent(reqID_, CoolerFactory.Events.Rescind, 0);
 
         Request storage req = requests[reqID_];
 
         if (!req.active) revert Deactivated();
 
         req.active = false;
-<<<<<<< HEAD
-        collateral().safeTransfer(
-            owner(),
-            collateralFor(req.amount, req.loanToCollateral)
-        );
-=======
-        collateral.safeTransfer(owner, collateralFor(req.amount, req.loanToCollateral));
->>>>>>> 5193e874
+        collateral().safeTransfer(owner(), collateralFor(req.amount, req.loanToCollateral));
     }
 
     /// @notice Repay a loan to get the collateral back.
@@ -180,11 +147,7 @@
         uint256 decollateralized = (loan.collateral * repaid_) / loan.amount;
         if (decollateralized == 0) revert ZeroCollateralReturned();
 
-<<<<<<< HEAD
-        factory().newEvent(loanID, CoolerFactory.Events.Repay, repaid);
-=======
-        factory.newEvent(loanID_, CoolerFactory.Events.Repay, repaid_);
->>>>>>> 5193e874
+        factory().newEvent(loanID_, CoolerFactory.Events.Repay, repaid_);
 
         loan.amount -= repaid_;
         loan.collateral -= decollateralized;
@@ -198,27 +161,11 @@
             loan.unclaimed += repaid_;
         }
 
-<<<<<<< HEAD
-        debt().safeTransferFrom(msg.sender, repayTo, repaid);
+        debt().safeTransferFrom(msg.sender, repayTo, repaid_);
         collateral().safeTransfer(owner(), decollateralized);
-
-        if (loan.repayCallback) IClearinghouse(loan.lender).repay(loanID, repaid);
-    }
-
-    /// @notice claim debt tokens for lender if repayDirect was false
-    /// @param loanID index of loan in loans[]
-    function claimRepaid(uint256 loanID) external {
-        Loan storage loan = loans[loanID];
-        uint256 claim = loan.repaid;
-        loan.repaid = 0;
-        debt().safeTransfer(loan.lender, claim);
-=======
-        debt.safeTransferFrom(msg.sender, repayTo, repaid_);
-        collateral.safeTransfer(owner, decollateralized);
 
         if (loan.callback) CoolerCallback(loan.lender).onRepay(loanID_, repaid_);
         return decollateralized;
->>>>>>> 5193e874
     }
 
     /// @notice Roll a loan over with new terms.
@@ -237,26 +184,11 @@
         loan.collateral += newCollateral;
         loan.expiry += loan.request.duration;
 
-<<<<<<< HEAD
-        if (newCollateral > 0)
-            collateral().safeTransferFrom(
-                msg.sender,
-                address(this),
-                newCollateral
-            );
-    }
-
-    /// @notice delegate voting power on collateral
-    /// @param to address to delegate
-    function delegate(address to) external {
-        if (msg.sender != owner()) revert OnlyApproved();
-        IDelegate(address(collateral())).delegate(to);
-=======
         // Save updated loan info back to loans array
         loans[loanID_] = loan;
 
         if (newCollateral > 0) {
-            collateral.safeTransferFrom(msg.sender, address(this), newCollateral);
+            collateral().safeTransferFrom(msg.sender, address(this), newCollateral);
         }
 
         if (loan.callback) CoolerCallback(loan.lender).onRoll(loanID_);
@@ -266,8 +198,7 @@
     /// @param to_ address to delegate.
     function delegateVoting(address to_) external {
         if (msg.sender != owner) revert OnlyApproved();
-        IDelegate(address(collateral)).delegate(to_);
->>>>>>> 5193e874
+        IDelegate(address(collateral())).delegate(to_);
     }
 
     // --- LENDER ----------------------------------------------------
@@ -282,21 +213,14 @@
         bool repayDirect_,
         bool isCallback_
     ) external returns (uint256 loanID) {
-<<<<<<< HEAD
-        Request storage req = requests[reqID];
-
-        factory().newEvent(reqID, CoolerFactory.Events.Clear, 0);
-
-=======
         Request storage req = requests[reqID_];
         // Ensure lender implements the CoolerCallback abstract
         if (isCallback_) if (!CoolerCallback(msg.sender).isCoolerCallback()) revert NotCoolerCallback();
         // Ensure loan request is active. 
->>>>>>> 5193e874
         if (!req.active) revert Deactivated();
 
         // Clear the loan request
-        factory.newEvent(reqID_, CoolerFactory.Events.Clear, 0);
+        factory().newEvent(reqID_, CoolerFactory.Events.Clear, 0);
         req.active = false;
 
         uint256 interest = interestFor(req.amount, req.interest, req.duration);
@@ -316,12 +240,7 @@
                 callback: isCallback_
             })
         );
-<<<<<<< HEAD
         debt().safeTransferFrom(msg.sender, owner(), req.amount);
-=======
->>>>>>> 5193e874
-
-        debt.safeTransferFrom(msg.sender, owner, req.amount);        
     }
 
     /// @notice Provide new terms for loan to be rolled over.
@@ -367,13 +286,9 @@
 
         if (block.timestamp <= loan.expiry) revert NoDefault();
 
-<<<<<<< HEAD
         collateral().safeTransfer(loan.lender, loan.collateral);
-=======
-        collateral.safeTransfer(loan.lender, loan.collateral);
 
         if (loan.callback) CoolerCallback(loan.lender).onDefault(loanID_, loan.amount, loan.collateral);
->>>>>>> 5193e874
         return loan.collateral;
     }
 
