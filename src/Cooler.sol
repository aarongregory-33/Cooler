--- conflicted
+++ resolved
@@ -20,11 +20,7 @@
 contract Cooler is Clone {
     using SafeTransferLib for ERC20;
 
-<<<<<<< HEAD
-    // -- ERRORS -----------------------------------------------------
-=======
     // --- ERRORS ----------------------------------------------------
->>>>>>> 90e92e21
 
     error OnlyApproved();
     error Deactivated();
@@ -33,11 +29,7 @@
     error NotRollable();
     error ZeroCollateralReturned();
 
-<<<<<<< HEAD
-    // -- DATA STRUCTURES --------------------------------------------
-=======
     // --- DATA STRUCTURES -------------------------------------------
->>>>>>> 90e92e21
 
     Request[] public requests;
     struct Request {
@@ -70,11 +62,7 @@
     // Facilitates transfer of lender ownership to new address
     mapping(uint256 => address) public approvals;
 
-<<<<<<< HEAD
-    // -- IMMUTABLE PARAMETERS ---------------------------------------
-=======
     // --- IMMUTABLES ------------------------------------------------
->>>>>>> 90e92e21
 
     /// @notice This address owns the collateral in escrow.
     function owner() public pure returns (address _owner) {
@@ -86,25 +74,17 @@
         return ERC20(_getArgAddress(0x14));
     }
 
-<<<<<<< HEAD
     /// @notice This token is lent.
     function debt() public pure returns (ERC20 _debt) {
         return ERC20(_getArgAddress(0x28));
     }
-=======
-    // --- INITIALIZATION --------------------------------------------
->>>>>>> 90e92e21
 
     /// @notice This contract created the Cooler
     function factory() public pure returns (CoolerFactory _factory) {
         return CoolerFactory(_getArgAddress(0x3c));
     }
 
-<<<<<<< HEAD
-    // -- BORROWER ---------------------------------------------------
-=======
     // --- BORROWER --------------------------------------------------
->>>>>>> 90e92e21
 
     /// @notice request a loan with given parameters
     /// @notice collateral is taken at time of request
@@ -221,11 +201,7 @@
         IDelegate(address(collateral())).delegate(to);
     }
 
-<<<<<<< HEAD
-    // -- LENDER -----------------------------------------------------
-=======
     // --- LENDER ----------------------------------------------------
->>>>>>> 90e92e21
 
     /// @notice fill a requested loan as a lender
     /// @param reqID index of request in requests[]
@@ -334,11 +310,7 @@
         loan.repayDirect = !loan.repayDirect;
     }
 
-<<<<<<< HEAD
-    // -- AUX FUNCTIONS ----------------------------------------------
-=======
     // --- AUX FUNCTIONS ---------------------------------------------
->>>>>>> 90e92e21
 
     /// @notice compute collateral needed for loan amount at given loan to collateral ratio
     /// @param amount of collateral tokens
