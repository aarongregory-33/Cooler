--- conflicted
+++ resolved
@@ -285,15 +285,9 @@
     }
 
     /// @notice Claim collateral upon loan default.
-<<<<<<< HEAD
-    /// @param  loanID_ index of loan in loans[].
-    /// @return defaulted collateral amount kept by the lender.
-    function claimDefaulted(uint256 loanID_) external returns (uint256) {
-=======
     /// @param loanID_ index of loan in loans[]
-    /// @return uint256 collateral amount.
+    /// @return defaulted debt by the borrower and collateral kept by the lender.
     function claimDefaulted(uint256 loanID_) external returns (uint256, uint256) {
->>>>>>> 4ab59390
         Loan memory loan = loans[loanID_];
         delete loans[loanID_];
 
