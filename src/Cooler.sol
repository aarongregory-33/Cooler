// SPDX-License-Identifier: MIT
pragma solidity ^0.8.15;

import {SafeTransferLib} from "solmate/utils/SafeTransferLib.sol";
import {ERC20} from "solmate/tokens/ERC20.sol";

<<<<<<< HEAD
import {CoolerFactory} from "src/CoolerFactory.sol";
import {IDelegate} from "src/IDelegate.sol";
import {ICoolerCallback} from "src/ICoolerCallback.sol";
=======
import {CoolerFactory} from "./CoolerFactory.sol";
import {IDelegate} from "./IDelegate.sol";
import {ICoolerCallback} from "./ICoolerCallback.sol";
>>>>>>> dfe0280f

/// @notice A Cooler is a smart contract escrow that facilitates fixed-duration loans
///         for a specific user and debt-collateral pair.
contract Cooler {
    using SafeTransferLib for ERC20;

    // --- ERRORS ----------------------------------------------------

    error OnlyApproved();
    error Deactivated();
    error Default();
    error NoDefault();
    error NotRollable();
    error ZeroCollateralReturned();

    // --- DATA STRUCTURES -------------------------------------------

    Request[] public requests;
    struct Request {
        // A loan begins with a borrow request. It specifies:
        uint256 amount; // the amount they want to borrow,
        uint256 interest; // the annualized percentage they will pay as interest,
        uint256 loanToCollateral; // the loan-to-collateral ratio they want,
        uint256 duration; // and the length of time until the loan defaults.
        bool active; // Any lender can clear an active loan request.
    }

    Loan[] public loans;
    struct Loan {
        // A request is converted to a loan when a lender clears it.
        Request request; // The terms of the loan are saved, along with:
        //uint256 requestID; // the index of the request in requests[],
        uint256 amount; // the amount of debt owed,
        uint256 repaid; // the amount of debt tokens repaid but unclaimed,
        uint256 collateral; // the amount of collateral pledged,
        uint256 expiry; // the time when the loan defaults,
        address lender; // and the lender's address.
        bool repayDirect; // If this is false, repaid tokens must be claimed by lender.
        bool callback; // If this is true, call repay() and defaulted() functions on lender address.
    }

    // Facilitates transfer of lender ownership to new address
    mapping(uint256 => address) public approvals;

    // --- IMMUTABLES ------------------------------------------------

    // This address owns the collateral in escrow.
    address private immutable owner;
    // This token is borrowed against.
    ERC20 public immutable collateral;
    // This token is lent.
    ERC20 public immutable debt;
    // This contract created the Cooler
    CoolerFactory public immutable factory;

    // This makes the code look prettier.
    uint256 private constant DECIMALS = 1e18;

    // --- INITIALIZATION --------------------------------------------

    constructor(address o, ERC20 c, ERC20 d) {
        owner = o;
        collateral = c;
        debt = d;
        factory = CoolerFactory(msg.sender);
    }

    // --- BORROWER --------------------------------------------------

    /// @notice request a loan with given parameters
    /// @notice collateral is taken at time of request
    /// @param amount of debt tokens to borrow
    /// @param interest to pay (annualized % of 'amount')
    /// @param loanToCollateral debt tokens per collateral token pledged
    /// @param duration of loan tenure in seconds
    /// @param reqID index of request in requests[]
    function request(
        uint256 amount,
        uint256 interest,
        uint256 loanToCollateral,
        uint256 duration
    ) external returns (uint256 reqID) {
        reqID = requests.length;
        factory.newEvent(reqID, CoolerFactory.Events.Request, 0);
        requests.push(
            Request(amount, interest, loanToCollateral, duration, true)
        );
        collateral.safeTransferFrom(
            msg.sender,
            address(this),
            collateralFor(amount, loanToCollateral)
        );
    }

    /// @notice cancel a loan request and return collateral
    /// @param reqID index of request in requests[]
    function rescind(uint256 reqID) external {
        if (msg.sender != owner) revert OnlyApproved();

        factory.newEvent(reqID, CoolerFactory.Events.Rescind, 0);

        Request storage req = requests[reqID];

        if (!req.active) revert Deactivated();

        req.active = false;
        collateral.safeTransfer(
            owner,
            collateralFor(req.amount, req.loanToCollateral)
        );
    }

    /// @notice repay a loan to recoup collateral
    /// @param loanID index of loan in loans[]
    /// @param repaid debt tokens to repay
    function repay(uint256 loanID, uint256 repaid) external {
        Loan storage loan = loans[loanID];

        if (block.timestamp > loan.expiry) revert Default();

        if (repaid > loan.amount) repaid = loan.amount;

        uint256 decollateralized = (loan.collateral * repaid) / loan.amount;
        if (decollateralized == 0) revert ZeroCollateralReturned();

        factory.newEvent(loanID, CoolerFactory.Events.Repay, repaid);

        loan.amount -= repaid;
        loan.collateral -= decollateralized;

        // Check if repayment needs to be claimed or not
        address repayTo;
        if(loan.repayDirect) {
            repayTo = loan.lender;
        } else {
            repayTo = address(this);
            loan.repaid += repaid;
        }

        debt.safeTransferFrom(msg.sender, repayTo, repaid);
        collateral.safeTransfer(owner, decollateralized);

        if (loan.callback) ICoolerCallback(loan.lender).onRepay(loanID, repaid);
    }

    /// @notice claim debt tokens for lender if repayDirect was false
    /// @param loanID index of loan in loans[]
    function claimRepaid(uint256 loanID) external {
        Loan storage loan = loans[loanID];
        uint256 claim = loan.repaid;
        loan.repaid = 0;
        debt.safeTransfer(loan.lender, claim);
    }

    /// @notice Roll a loan over with new terms
    /// @notice uses terms from request
    /// @param loanID index of loan in loans[]
    function roll(uint256 loanID) external {
        Loan memory loan = loans[loanID];

        if (block.timestamp > loan.expiry) revert Default();
        if (!loan.request.active) revert NotRollable();

        uint256 newCollateral = newCollateralFor(loanID);
        uint256 newDebt = interestFor(
            loan.amount,
            loan.request.interest,
            loan.request.duration
        );

        loan.amount += newDebt;
        loan.collateral += newCollateral;
        loan.expiry += loan.request.duration;

        // Save updated loan info back to loans array
        loans[loanID] = loan;

        if (newCollateral > 0) {
            collateral.safeTransferFrom(
                msg.sender,
                address(this),
                newCollateral
            );
        }
    }

    /// @notice delegate voting power on collateral
    /// @param to address to delegate
    function delegate(address to) external {
        if (msg.sender != owner) revert OnlyApproved();
        IDelegate(address(collateral)).delegate(to);
    }

    // --- LENDER ----------------------------------------------------

    /// @notice fill a requested loan as a lender
    /// @param reqID index of request in requests[]
    /// @param repayDirect lender should input false if concerned about debt token blacklisting
    /// @param callback lender can insert callback at end for accounting
    /// @return loanID index of loan in loans[]
    function clear(
        uint256 reqID,
        bool repayDirect,
        bool callback
    ) external returns (uint256 loanID) {
        Request storage req = requests[reqID];

        factory.newEvent(reqID, CoolerFactory.Events.Clear, 0);

        if (!req.active) revert Deactivated();
        else req.active = false;

        uint256 interest = interestFor(req.amount, req.interest, req.duration);
        uint256 collat = collateralFor(req.amount, req.loanToCollateral);
        uint256 expiration = block.timestamp + req.duration;

        loanID = loans.length;
        loans.push(
            Loan(
                req,
                req.amount + interest,
                0,
                collat,
                expiration,
                msg.sender,
                repayDirect,
                callback
            )
        );
        debt.safeTransferFrom(msg.sender, owner, req.amount);

        // Validate callback
        if (callback) ICoolerCallback(msg.sender).onRepay(loanID, 0);
    }

    /// @notice provide terms for loan to roll over
    /// @param loanID index of loan in loans[]
    /// @param interest to pay (annualized % of 'amount')
    /// @param loanToCollateral debt tokens per collateral token pledged
    /// @param duration of loan tenure in seconds
    function provideNewTermsForRoll(
        uint256 loanID,
        uint256 interest,
        uint256 loanToCollateral,
        uint256 duration
    ) external {
        Loan storage loan = loans[loanID];

        if (msg.sender != loan.lender) revert OnlyApproved();

        loan.request =
            Request(
                loan.amount,
                interest,
                loanToCollateral,
                duration,
                true
            );
    }

    /// @notice send collateral to lender upon default
    /// @param loanID index of loan in loans[]
    /// @return uint256 collateral amount
    function defaulted(uint256 loanID) external returns (uint256) {
        Loan memory loan = loans[loanID];
        delete loans[loanID];

        if (block.timestamp <= loan.expiry) revert NoDefault();

        collateral.safeTransfer(loan.lender, loan.collateral);

        if (loan.callback) ICoolerCallback(loan.lender).onDefault(loanID);
        return loan.collateral;
    }

    /// @notice approve transfer of loan ownership to new address
    /// @param to address to approve
    /// @param loanID index of loan in loans[]
    function approve(address to, uint256 loanID) external {
        Loan memory loan = loans[loanID];

        if (msg.sender != loan.lender) revert OnlyApproved();

        approvals[loanID] = to;
    }

    /// @notice execute approved transfer of loan ownership
    /// @param loanID index of loan in loans[]
    function transfer(uint256 loanID) external {
        if (msg.sender != approvals[loanID]) revert OnlyApproved();

        approvals[loanID] = address(0);
        loans[loanID].lender = msg.sender;
    }

    /// @notice turn direct repayment off or on
    /// @param loanID of lender's loan
    function toggleDirect(uint256 loanID) external {
        Loan storage loan = loans[loanID];
        if (msg.sender != loan.lender) revert OnlyApproved();
        loan.repayDirect = !loan.repayDirect;
    }

    // --- AUX FUNCTIONS ---------------------------------------------

    /// @notice compute collateral needed for loan amount at given loan to collateral ratio
    /// @param amount of collateral tokens
    /// @param loanToCollateral ratio for loan
    function collateralFor(
        uint256 amount,
        uint256 loanToCollateral
    ) public pure returns (uint256) {
        return (amount * DECIMALS) / loanToCollateral;
    }

    /// @notice compute collateral needed to roll loan
    /// @param loanID of loan to roll
    function newCollateralFor(uint256 loanID) public view returns (uint256) {
        Loan memory loan = loans[loanID];
        uint256 neededCollateral = collateralFor(
            loan.amount,
            loan.request.loanToCollateral
        );

        return
            neededCollateral > loan.collateral ?
            neededCollateral - loan.collateral :
            0;
    }

    /// @notice compute interest cost on amount for duration at given annualized rate
    /// @param amount of debt tokens
    /// @param rate of interest (annualized)
    /// @param duration of loan in seconds
    /// @return interest as a number of debt tokens
    function interestFor(
        uint256 amount,
        uint256 rate,
        uint256 duration
    ) public pure returns (uint256) {
        uint256 interest = (rate * duration) / 365 days;
        return (amount * interest) / DECIMALS;
    }

    /// @notice check if given loan is in default
    /// @param loanID index of loan in loans[]
    /// @return defaulted status
    function isDefaulted(uint256 loanID) external view returns (bool) {
        return block.timestamp > loans[loanID].expiry;
    }

    /// @notice check if given request is active
    /// @param reqID index of request in requests[]
    /// @return active status
    function isActive(uint256 reqID) external view returns (bool) {
        return requests[reqID].active;
    }

    /// @notice Getter for Request data as a struct
    function getRequest(uint256 reqID) external view returns (Request memory) {
        return requests[reqID];
    }

    /// @notice Getter for Loan data as a struct
    function getLoan(uint256 loanID) external view returns (Loan memory) {
        return loans[loanID];
    }
}<|MERGE_RESOLUTION|>--- conflicted
+++ resolved
@@ -4,15 +4,9 @@
 import {SafeTransferLib} from "solmate/utils/SafeTransferLib.sol";
 import {ERC20} from "solmate/tokens/ERC20.sol";
 
-<<<<<<< HEAD
 import {CoolerFactory} from "src/CoolerFactory.sol";
 import {IDelegate} from "src/IDelegate.sol";
 import {ICoolerCallback} from "src/ICoolerCallback.sol";
-=======
-import {CoolerFactory} from "./CoolerFactory.sol";
-import {IDelegate} from "./IDelegate.sol";
-import {ICoolerCallback} from "./ICoolerCallback.sol";
->>>>>>> dfe0280f
 
 /// @notice A Cooler is a smart contract escrow that facilitates fixed-duration loans
 ///         for a specific user and debt-collateral pair.
