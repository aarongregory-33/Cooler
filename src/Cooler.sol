--- conflicted
+++ resolved
@@ -5,9 +5,9 @@
 import {ERC20} from "solmate/tokens/ERC20.sol";
 import {Clone} from "clones/Clone.sol";
 
-import {IDelegate} from "./interfaces/IDelegate.sol";
-import {CoolerFactory} from "./CoolerFactory.sol";
-import {CoolerCallback} from "./CoolerCallback.sol";
+import {IDelegate} from "src/interfaces/IDelegate.sol";
+import {CoolerFactory} from "src/CoolerFactory.sol";
+import {CoolerCallback} from "src/CoolerCallback.sol";
 
 /// @title  Cooler Loans.
 /// @notice A Cooler is a smart contract escrow that facilitates fixed-duration, peer-to-peer
@@ -186,43 +186,12 @@
         if (decollateralized > 0) collateral().safeTransfer(owner(), decollateralized);
 
         // Log the event.
-<<<<<<< HEAD
         factory().logRepayLoan(loanID_, repayment_);
 
         // If necessary, trigger lender callback.
         if (loan.callback) CoolerCallback(loan.lender).onRepay(loanID_, remainder, interestPaid);
 
         return decollateralized;
-=======
-        factory().newEvent(loanID_, CoolerFactory.Events.RepayLoan, repayment_);
-
-        // If necessary, trigger lender callback.
-        if (loan.callback) CoolerCallback(loan.lender).onRepay(loanID_, remainder, interestPaid);
-
-        return decollateralized;
-    }
-
-    // Allow lender to extend loan for borrower. Any payments are done by the caller.
-    function extendLoanTerms(uint256 loanID_, uint8 times_) external {
-        Loan memory loan = loans[loanID_];
-
-        if (msg.sender != loan.lender) revert OnlyApproved();
-        if (block.timestamp > loan.expiry) revert Default();
-
-        // Update loan terms to reflect the extension.
-        loan.expiry += loan.request.duration * times_;
-        loan.interestDue = interestFor(
-            loan.request.amount,
-            loan.request.interest,
-            loan.request.duration
-        );
-
-        // Save updated loan info in storage.
-        loans[loanID_] = loan;
-
-        // Log the event.
-        factory().newEvent(loanID_, CoolerFactory.Events.ExtendLoan, 0);
->>>>>>> 008697f7
     }
 
     /// @notice Delegate voting power on collateral.
@@ -273,11 +242,7 @@
                 expiry: block.timestamp + req.duration,
                 lender: msg.sender,
                 recipient: recipient_,
-<<<<<<< HEAD
-                callback: isCallback_
-=======
                 callback: callback
->>>>>>> 008697f7
             })
         );
 
@@ -291,7 +256,6 @@
         factory().logClearRequest(reqID_, loanID);
     }
 
-<<<<<<< HEAD
     // Allow lender to extend loan for borrower. Any payments are done by the caller.
     function extendLoanTerms(uint256 loanID_, uint8 times_) external {
         Loan memory loan = loans[loanID_];
@@ -314,8 +278,6 @@
         factory().logExtendLoan(loanID_, times_);
     }
 
-=======
->>>>>>> 008697f7
     /// @notice Claim collateral upon loan default.
     /// @param loanID_ index of loan in loans[]
     /// @return defaulted debt by the borrower, collateral kept by the lender, elapsed time since expiry.
@@ -359,11 +321,8 @@
         // Update the load lender and the recipient.
         loans[loanID_].lender = msg.sender;
         loans[loanID_].recipient = msg.sender;
-<<<<<<< HEAD
-=======
         // Callbacks are disabled when transferring ownership.
         loans[loanID_].callback = false;
->>>>>>> 008697f7
         // Clear transfer approvals.
         approvals[loanID_] = address(0);
     }
