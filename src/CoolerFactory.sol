// SPDX-License-Identifier: MIT
pragma solidity ^0.8.15;

import {ERC20} from "solmate/tokens/ERC20.sol";
import {ClonesWithImmutableArgs} from "clones/ClonesWithImmutableArgs.sol";

import {Cooler} from "./Cooler.sol";

/// @title  Cooler Loans Factory.
/// @notice The Cooler Factory creates new Cooler escrow contracts.
/// @dev    This contract uses Clones (https://github.com/wighawag/clones-with-immutable-args)
///         to save gas on deployment.
contract CoolerFactory {
    using ClonesWithImmutableArgs for address;

    // --- ERRORS ----------------------------------------------------

<<<<<<< HEAD
    error OnlyFromFactory();
=======
    error NotFromFactory();
    error DecimalsNot18();
>>>>>>> 008697f7

    // --- EVENTS ----------------------------------------------------

    /// @notice A global event when a new loan request is created.
    event RequestLoan(address indexed cooler, address collateral, address debt, uint256 reqID);
    /// @notice A global event when a loan request is rescinded.
    event RescindRequest(address indexed cooler, uint256 reqID);
    /// @notice A global event when a loan request is fulfilled.
    event ClearRequest(address indexed cooler, uint256 reqID, uint256 loanID);
    /// @notice A global event when a loan is repaid.
<<<<<<< HEAD
    event RepayLoan(address indexed cooler, uint256 loanID, uint256 amount);
    /// @notice A global event when a loan is extended.
    event ExtendLoan(address indexed cooler, uint256 loanID, uint8 times);
=======
    event RepayLoan(address cooler, uint256 loanID, uint256 amount);
    /// @notice A global event when a loan is extended.
    event ExtendLoan(address cooler, uint256 loanID);
>>>>>>> 008697f7
    /// @notice A global event when the collateral of defaulted loan is claimed.
    event DefaultLoan(address indexed cooler, uint256 loanID);

    // -- STATE VARIABLES --------------------------------------------

    /// @notice Cooler reference implementation (deployed on creation to clone from).
    Cooler public immutable coolerImplementation;

    /// @notice Mapping to validate deployed coolers.
    mapping(address => bool) public created;

    /// @notice Mapping to prevent duplicate coolers.
    mapping(address => mapping(ERC20 => mapping(ERC20 => address)))
        private coolerFor;

    /// @notice Mapping to query Coolers for Collateral-Debt pair.
    mapping(ERC20 => mapping(ERC20 => address[])) public coolersFor;

    // --- INITIALIZATION --------------------------------------------

    constructor() {
        coolerImplementation = new Cooler();
    }

    // --- DEPLOY NEW COOLERS ----------------------------------------

    /// @notice creates a new Escrow contract for collateral and debt tokens.
    /// @param  collateral_ the token given as collateral.
    /// @param  debt_ the token to be lent. Interest is denominated in debt tokens.
    /// @return cooler address of the contract.
function generateCooler(ERC20 collateral_, ERC20 debt_) external returns (address cooler) {
    // Return address if cooler exists.
    cooler = coolerFor[msg.sender][collateral_][debt_];

    // Otherwise generate new cooler.
    if (cooler == address(0)) {
        if (collateral_.decimals() != 18 || debt_.decimals() != 18) revert DecimalsNot18();
        // Clone the cooler implementation.
        bytes memory coolerData = abi.encodePacked(
            msg.sender,              // owner
            address(collateral_),    // collateral
            address(debt_),          // debt
            address(this)            // factory
        );
        cooler = address(coolerImplementation).clone(coolerData);

        // Update storage accordingly.
        coolerFor[msg.sender][collateral_][debt_] = cooler;
        coolersFor[collateral_][debt_].push(cooler);
        created[cooler] = true;
    }
}

    // --- EMIT EVENTS -----------------------------------------------

<<<<<<< HEAD
    /// @notice Ensure that the called is a Cooler.
    modifier onlyFromFactory {        
        if (!created[msg.sender]) revert OnlyFromFactory();
        _;
    }

    /// @notice Emit a global event when a new loan request is created.
    function logRequestLoan(uint256 reqID_) external onlyFromFactory {
        emit RequestLoan(msg.sender, address(Cooler(msg.sender).collateral()), address(Cooler(msg.sender).debt()), reqID_);
    }

    /// @notice Emit a global event when a loan request is rescinded.
    function logRescindRequest(uint256 reqID_) external onlyFromFactory {
        emit RescindRequest(msg.sender, reqID_);
    }

    /// @notice Emit a global event when a loan request is fulfilled.
    function logClearRequest(uint256 reqID_, uint256 loanID_) external onlyFromFactory {
        emit ClearRequest(msg.sender, reqID_, loanID_);
    }

    /// @notice Emit a global event when a loan is repaid.
    function logRepayLoan(uint256 loanID_, uint256 repayment_) external onlyFromFactory {
        emit RepayLoan(msg.sender, loanID_, repayment_);
    }

    /// @notice Emit a global event when a loan is extended.
    function logExtendLoan(uint256 loanID_, uint8 times_) external onlyFromFactory {
        emit ExtendLoan(msg.sender, loanID_, times_);
    }

    /// @notice Emit a global event when the collateral of defaulted loan is claimed.
    function logDefaultLoan(uint256 loanID_) external onlyFromFactory {
        emit DefaultLoan(msg.sender, loanID_);
=======
    enum Events {
        RequestLoan,
        RescindRequest,
        ClearRequest,
        RepayLoan,
        ExtendLoan,
        DefaultLoan
    }

    /// @notice emit an event each time a request is interacted with on a Cooler.
    /// @param  id_ loan or request identifier.
    /// @param  ev_ event type.
    /// @param  amount_ to be logged by the event.
    function newEvent(uint256 id_, Events ev_, uint256 amount_) external {
        if (!created[msg.sender]) revert NotFromFactory();

        if (ev_ == Events.RequestLoan) {
            emit RequestLoan(msg.sender, address(Cooler(msg.sender).collateral()), address(Cooler(msg.sender).debt()), id_);
        } else if (ev_ == Events.RescindRequest) {
            emit RescindRequest(msg.sender, id_);
        } else if (ev_ == Events.ClearRequest) {
            emit ClearRequest(msg.sender, id_);
        } else if (ev_ == Events.RepayLoan) {
            emit RepayLoan(msg.sender, id_, amount_);
        } else if (ev_ == Events.ExtendLoan) {
            emit ExtendLoan(msg.sender, id_);
        } else if (ev_ == Events.DefaultLoan) {
            emit DefaultLoan(msg.sender, id_);
        }
>>>>>>> 008697f7
    }
}<|MERGE_RESOLUTION|>--- conflicted
+++ resolved
@@ -15,12 +15,8 @@
 
     // --- ERRORS ----------------------------------------------------
 
-<<<<<<< HEAD
-    error OnlyFromFactory();
-=======
     error NotFromFactory();
     error DecimalsNot18();
->>>>>>> 008697f7
 
     // --- EVENTS ----------------------------------------------------
 
@@ -31,15 +27,9 @@
     /// @notice A global event when a loan request is fulfilled.
     event ClearRequest(address indexed cooler, uint256 reqID, uint256 loanID);
     /// @notice A global event when a loan is repaid.
-<<<<<<< HEAD
     event RepayLoan(address indexed cooler, uint256 loanID, uint256 amount);
     /// @notice A global event when a loan is extended.
     event ExtendLoan(address indexed cooler, uint256 loanID, uint8 times);
-=======
-    event RepayLoan(address cooler, uint256 loanID, uint256 amount);
-    /// @notice A global event when a loan is extended.
-    event ExtendLoan(address cooler, uint256 loanID);
->>>>>>> 008697f7
     /// @notice A global event when the collateral of defaulted loan is claimed.
     event DefaultLoan(address indexed cooler, uint256 loanID);
 
@@ -95,7 +85,6 @@
 
     // --- EMIT EVENTS -----------------------------------------------
 
-<<<<<<< HEAD
     /// @notice Ensure that the called is a Cooler.
     modifier onlyFromFactory {        
         if (!created[msg.sender]) revert OnlyFromFactory();
@@ -130,36 +119,5 @@
     /// @notice Emit a global event when the collateral of defaulted loan is claimed.
     function logDefaultLoan(uint256 loanID_) external onlyFromFactory {
         emit DefaultLoan(msg.sender, loanID_);
-=======
-    enum Events {
-        RequestLoan,
-        RescindRequest,
-        ClearRequest,
-        RepayLoan,
-        ExtendLoan,
-        DefaultLoan
-    }
-
-    /// @notice emit an event each time a request is interacted with on a Cooler.
-    /// @param  id_ loan or request identifier.
-    /// @param  ev_ event type.
-    /// @param  amount_ to be logged by the event.
-    function newEvent(uint256 id_, Events ev_, uint256 amount_) external {
-        if (!created[msg.sender]) revert NotFromFactory();
-
-        if (ev_ == Events.RequestLoan) {
-            emit RequestLoan(msg.sender, address(Cooler(msg.sender).collateral()), address(Cooler(msg.sender).debt()), id_);
-        } else if (ev_ == Events.RescindRequest) {
-            emit RescindRequest(msg.sender, id_);
-        } else if (ev_ == Events.ClearRequest) {
-            emit ClearRequest(msg.sender, id_);
-        } else if (ev_ == Events.RepayLoan) {
-            emit RepayLoan(msg.sender, id_, amount_);
-        } else if (ev_ == Events.ExtendLoan) {
-            emit ExtendLoan(msg.sender, id_);
-        } else if (ev_ == Events.DefaultLoan) {
-            emit DefaultLoan(msg.sender, id_);
-        }
->>>>>>> 008697f7
     }
 }