// SPDX-License-Identifier: MIT
pragma solidity ^0.8.15;

import {ERC20} from "solmate/tokens/ERC20.sol";
import {ERC4626} from "solmate/mixins/ERC4626.sol";
import {ROLESv1, RolesConsumer} from "olympus-v3/modules/ROLES/OlympusRoles.sol";
import {TRSRYv1} from "olympus-v3/modules/TRSRY/TRSRY.v1.sol";
import {MINTRv1} from "olympus-v3/modules/MINTR/MINTR.v1.sol";
import "olympus-v3/Kernel.sol";

import {IStaking} from "interfaces/IStaking.sol";

import {CoolerFactory, Cooler} from "src/CoolerFactory.sol";
import {CoolerCallback} from "src/CoolerCallback.sol";

/// @title  Olympus Clearinghouse.
/// @notice Olympus Clearinghouse (Policy) Contract.
/// @dev    The Olympus Clearinghouse is a lending facility built on top of Cooler Loans. The Clearinghouse
///         ensures that OHM holders can take loans against their gOHM holdings according to the parameters
///         approved by the community in OIP-144 and its subsequent RFCs. The Clearinghouse parameters are
///         immutable, because of that, if backing was to increase substantially, a new governance process
///         to fork this implementation with upgraded parameters should take place.
///         Although the Cooler contracts allow lenders to transfer ownership of their repayment rights, the
///         Clearinghouse doesn't implement any functions to use that feature.
contract Clearinghouse is Policy, RolesConsumer, CoolerCallback {

    // --- ERRORS ----------------------------------------------------

    error BadEscrow();
    error DurationMaximum();
    error OnlyBurnable();
    error TooEarlyToFund();
    error LengthDiscrepancy();
    error OnlyBorrower();
    error NotLender();

    // --- EVENTS ----------------------------------------------------

    event Defund(address token, int256 amount);
    event Rebalance(int256 amount);
    event Deactivate();
    event Reactivate();
    
    // --- RELEVANT CONTRACTS ----------------------------------------

    ERC20 public immutable dai;             // Debt token
    ERC4626 public immutable sdai;          // Idle DAI will wrapped into sDAI
    ERC20 public immutable gohm;            // Collateral token
    ERC20 public immutable ohm;             // Unwrapped gOHM
    IStaking public immutable staking;      // Necessary to unstake (and burn) OHM from defaults
    
    // --- MODULES ---------------------------------------------------

    TRSRYv1 public TRSRY;      // Olympus V3 Treasury Module
    MINTRv1 public MINTR;      // Olympus V3 Minter Module

    // --- PARAMETER BOUNDS ------------------------------------------

    uint256 public constant INTEREST_RATE = 5e15;               // 0.5% anually
    uint256 public constant LOAN_TO_COLLATERAL = 3000e18;       // 3,000 DAI/gOHM
    uint256 public constant DURATION = 121 days;                // Four months
    uint256 public constant FUND_CADENCE = 7 days;              // One week
    uint256 public constant FUND_AMOUNT = 18_000_000e18;        // 18 million
    uint256 public constant MAX_REWARD = 1e17;                  // 0.1 gOHM

    // --- STATE VARIABLES -------------------------------------------

    /// @notice determines whether the contract can be funded or not.
    bool public active;

    /// @notice timestamp at which the next rebalance can occur.
    uint256 public fundTime;

    /// @notice Outstanding receivables.
    /// Incremented when a loan is taken or rolled.
    /// Decremented when a loan is repaid or collateral is burned.
    uint256 public interestReceivables;
    uint256 public principleReceivables;

    // --- INITIALIZATION --------------------------------------------

    constructor(
        address ohm_,
        address gohm_,
        address staking_,
        address sdai_,
        address coolerFactory_,
        address kernel_
    ) Policy(Kernel(kernel_)) CoolerCallback(coolerFactory_) {
        // Store the relevant contracts.
        ohm = ERC20(ohm_);
        gohm = ERC20(gohm_);
        staking = IStaking(staking_);
        sdai = ERC4626(sdai_);
        dai = ERC20(sdai.asset());
        
        // Initialize the contract status and its funding schedule.
        active = true;
        fundTime = block.timestamp;
    }

    /// @notice Default framework setup. Configure dependencies for olympus-v3 modules.
    /// @dev    This function will be called when the `executor` installs the Clearinghouse
    ///         policy in the olympus-v3 `Kernel`.
    function configureDependencies() external override returns (Keycode[] memory dependencies) {
        dependencies = new Keycode[](3);
        dependencies[0] = toKeycode("TRSRY");
        dependencies[1] = toKeycode("MINTR");
        dependencies[2] = toKeycode("ROLES");

        TRSRY = TRSRYv1(getModuleAddress(toKeycode("TRSRY")));
        MINTR = MINTRv1(getModuleAddress(toKeycode("MINTR")));
        ROLES = ROLESv1(getModuleAddress(toKeycode("ROLES")));

        // Approve MINTR for burning OHM (called here so that it is re-approved on updates)
        ohm.approve(address(MINTR), type(uint256).max);
    }

    /// @notice Default framework setup. Request permissions for interacting with olympus-v3 modules.
    /// @dev    This function will be called when the `executor` installs the Clearinghouse
    ///         policy in the olympus-v3 `Kernel`.
    function requestPermissions() external view override returns (Permissions[] memory requests) {
        Keycode TRSRY_KEYCODE = toKeycode("TRSRY");

        requests = new Permissions[](4);
        requests[0] = Permissions(TRSRY_KEYCODE, TRSRY.setDebt.selector);
        requests[1] = Permissions(TRSRY_KEYCODE, TRSRY.increaseWithdrawApproval.selector);
        requests[2] = Permissions(TRSRY_KEYCODE, TRSRY.withdrawReserves.selector);
        requests[3] = Permissions(toKeycode("MINTR"), MINTR.burnOhm.selector);
    }

    // --- OPERATION -------------------------------------------------

    /// @notice Lend to a cooler.
    /// @dev    To simplify the UX and easily ensure that all holders get the same terms,
    ///         this function requests a new loan and clears it in the same transaction.
    /// @param  cooler_ to lend to.
    /// @param  amount_ of DAI to lend.
    /// @return the id of the granted loan.
    function lendToCooler(Cooler cooler_, uint256 amount_) external returns (uint256) {
        // Attempt a clearinghouse <> treasury rebalance.
        rebalance();

        // Validate that cooler was deployed by the trusted factory.
        if (!factory.created(address(cooler_))) revert OnlyFromFactory();

        // Validate cooler collateral and debt tokens.
        if (cooler_.collateral() != gohm || cooler_.debt() != dai) revert BadEscrow();

        // Transfer in collateral owed
        uint256 collateral = cooler_.collateralFor(amount_, LOAN_TO_COLLATERAL);
<<<<<<< HEAD
        gOHM.transferFrom(msg.sender, address(this), collateral);
=======
        gohm.transferFrom(msg.sender, address(this), collateral);

        // Increment interest to be expected
        (, uint256 interest) = getLoanForCollateral(collateral);
        interestReceivables += interest;
        principleReceivables += amount_;
>>>>>>> 008697f7

        // Increment interest to be expected
        (, uint256 interest) = getLoanForCollateral(collateral);
        interestReceivables += interest;
        principleReceivables += amount_;

        // Create a new loan request.
        gohm.approve(address(cooler_), collateral);
        uint256 reqID = cooler_.requestLoan(amount_, INTEREST_RATE, LOAN_TO_COLLATERAL, DURATION);

        // Clear the created loan request by providing enough DAI.
        sdai.withdraw(amount_, address(this), address(this));
        dai.approve(address(cooler_), amount_);
        uint256 loanID = cooler_.clearRequest(reqID, address(this), true);
        
        return loanID;
    }

    // Repay current loan interest due then extend loan duration and interest to original terms
    function extendLoan(Cooler cooler_, uint256 loanID_, uint8 times_) external {
        // Attempt a clearinghouse <> treasury rebalance.
        rebalance();
<<<<<<< HEAD

        Cooler.Loan memory loan = cooler_.getLoan(loanID_);

=======

        Cooler.Loan memory loan = cooler_.getLoan(loanID_);

>>>>>>> 008697f7
        // Ensure Clearinghouse is the lender.
        if (loan.lender != address(this)) revert NotLender();

        uint256 interestNew;
        if (loan.interestDue == 0) {
            // If interest has manually been repaid, user only pays for the subsequent extensions.
            interestNew = interestForLoan(loan.principle, loan.request.duration * (times_ - 1));
            // Receivables need to be updated.
            interestReceivables += interestForLoan(loan.principle, loan.request.duration);
        } else {
            // Otherwise, user pays for all the extensions.
            interestNew = interestForLoan(loan.principle, loan.request.duration * times_);
        }
        // Transfer in extension interest from the caller.
        dai.transferFrom(msg.sender, loan.recipient, interestNew);

        // Signal to cooler that loan can be extended.
        cooler_.extendLoanTerms(loanID_, times_);
    }

    /// @notice Batch several default claims to save gas.
    ///         The elements on both arrays must be paired based on their index.
    /// @dev    Implements an auction style reward system that linearly increases up to a max reward.
    /// @param  coolers_ Array of contracts where the default must be claimed.
    /// @param  loans_ Array of defaulted loan ids.
    function claimDefaulted(address[] calldata coolers_, uint256[] calldata loans_) external {
        uint256 loans = loans_.length;
        if (loans != coolers_.length) revert LengthDiscrepancy();

        uint256 totalPrinciple;
        uint256 totalInterest;
        uint256 totalCollateral;
        uint256 keeperRewards;
        for (uint256 i=0; i < loans;) {
            // Validate that cooler was deployed by the trusted factory.
            if (!factory.created(coolers_[i])) revert OnlyFromFactory();

            // Validate that loan was written by clearinghouse.
            if (Cooler(coolers_[i]).getLoan(loans_[i]).lender != address(this)) revert NotLender();
            
            // Claim defaults and update cached metrics.
            (uint256 principle, uint256 interest ,uint256 collateral, uint256 elapsed) = Cooler(coolers_[i]).claimDefaulted(loans_[i]);

            // TODO make sure recievables is updated properly with interest split
            unchecked {
                // Cannot overflow due to max supply limits for both tokens
                totalPrinciple += principle;
                totalInterest += interest;
                totalCollateral += collateral;
                // There will not exist more than 2**256 loans
                ++i;
            }

            // Cap rewards to 5% of the collateral to avoid OHM holder's dillution.
            uint256 maxAuctionReward = collateral * 5e16 / 1e18;

            // Cap rewards to avoid exorbitant amounts.
            uint256 maxReward = (maxAuctionReward < MAX_REWARD)
                ? maxAuctionReward
                : MAX_REWARD;

            // Calculate rewards based on the elapsed time since default.
            keeperRewards = (elapsed < 7 days)
                ? keeperRewards + maxReward * elapsed / 7 days
                : keeperRewards + maxReward;
        }

        // Decrement loan receivables.
        interestReceivables = (interestReceivables > totalInterest) ? interestReceivables - totalInterest : 0;
        principleReceivables = (principleReceivables > totalPrinciple) ? principleReceivables - totalPrinciple : 0;        

        // Update outstanding debt owed to the Treasury upon default.
        uint256 outstandingDebt = TRSRY.reserveDebt(dai, address(this));

        // debt owed to TRSRY = user debt - user interest
        TRSRY.setDebt({
            debtor_: address(this),
            token_: dai,
            amount_: (outstandingDebt > totalPrinciple)
                ? outstandingDebt - totalPrinciple
                : 0
        });

        // Reward keeper.
<<<<<<< HEAD
        gOHM.transfer(msg.sender, keeperRewards);
=======
        gohm.transfer(msg.sender, keeperRewards);
>>>>>>> 008697f7

        // Unstake and burn the collateral of the defaulted loans.
        gohm.approve(address(staking), totalCollateral - keeperRewards);
        MINTR.burnOhm(address(this), staking.unstake(address(this), totalCollateral - keeperRewards, false, false));
    }

    // --- CALLBACKS -----------------------------------------------------

<<<<<<< HEAD
    /// @notice Overridden callback to decrement interest receivables.
    function _onRepay(uint256, uint256 principlePaid_, uint256 interestPaid_) internal override {
        _sweepIntoDSR(principlePaid_ + interestPaid_);
=======
    /// @notice Overridden callback to decrement loan receivables.
    /// @param *unused loadID_ of the load.
    /// @param principlePaid_ in DAI.
    /// @param interestPaid_ in DAI.
    function _onRepay(uint256, uint256 principlePaid_, uint256 interestPaid_) internal override {
        if (active) {
            _sweepIntoDSR(principlePaid_ + interestPaid_);
        } else {
            _defund(dai, principlePaid_ + interestPaid_);
        }
>>>>>>> 008697f7

        // Decrement loan receivables.
        interestReceivables = (interestReceivables > interestPaid_)
            ? interestReceivables - interestPaid_
            : 0;
        principleReceivables = (principleReceivables > principlePaid_)
            ? principleReceivables - principlePaid_
            : 0;
    }
    
    /// @notice Unused callback since defaults are handled by the clearinghouse.
    /// @dev Overriden and left empty to save gas.
    function _onDefault(uint256, uint256, uint256, uint256) internal override {}

    // --- FUNDING ---------------------------------------------------

    /// @notice Fund loan liquidity from treasury.
    /// @dev    Exposure is always capped at FUND_AMOUNT and rebalanced at up to FUND_CADANCE.
    ///         If several rebalances are available (because some were missed), calling this
    ///         function several times won't impact the funds controlled by the contract.
    ///         If the emergency shutdown is triggered, a rebalance will send funds back to
    ///         the treasury.
    /// @return False if too early to rebalance. Otherwise, true.
    function rebalance() public returns (bool) {
        // If the contract is deactivated, defund.
        uint256 maxFundAmount = active ? FUND_AMOUNT : 0;        
        // Update funding schedule if necessary.
        if (fundTime > block.timestamp) return false;
        fundTime += FUND_CADENCE;

        uint256 daiBalance = sdai.maxWithdraw(address(this));
        uint256 outstandingDebt = TRSRY.reserveDebt(dai, address(this));
        // Rebalance funds on hand with treasury's reserves.
        if (daiBalance < maxFundAmount) {
            // Since users loans are denominated in DAI, the clearinghouse
            // debt is set in DAI terms. It must be adjusted when funding.
            uint256 fundAmount = maxFundAmount - daiBalance;
            TRSRY.setDebt({
                debtor_: address(this),
                token_: dai,
                amount_: outstandingDebt + fundAmount
            });

            // Since TRSRY holds sDAI, a conversion must be done before
            // funding the clearinghouse.
            uint256 sdaiAmount = sdai.previewWithdraw(fundAmount);
            TRSRY.increaseWithdrawApproval(address(this), sdai, sdaiAmount);
            TRSRY.withdrawReserves(address(this), sdai, sdaiAmount);

            // Log the event.
            emit Rebalance(int256(sdaiAmount));

            // Sweep DAI into DSR if necessary.
            uint256 idle = dai.balanceOf(address(this));
            if (idle != 0) _sweepIntoDSR(idle);

        } else if (daiBalance > maxFundAmount) {
            // Since users loans are denominated in DAI, the clearinghouse
            // debt is set in DAI terms. It must be adjusted when defunding.
            uint256 defundAmount = daiBalance - maxFundAmount;
            TRSRY.setDebt({
                debtor_: address(this),
                token_: dai,
                amount_: (outstandingDebt > defundAmount) ? outstandingDebt - defundAmount : 0
            });

            // Since TRSRY holds sDAI, a conversion must be done before
            // sending sDAI back.
            uint256 sdaiAmount = sdai.previewWithdraw(defundAmount);
            sdai.approve(address(TRSRY), sdaiAmount);
            sdai.transfer(address(TRSRY), sdaiAmount);

            // Log the event.
            emit Rebalance(- int256(sdaiAmount));
        }

        return true;
    }

    /// @notice Sweep excess DAI into vault.
    function sweepIntoDSR() public {
        uint256 daiBalance = dai.balanceOf(address(this));
        _sweepIntoDSR(daiBalance);
    }

    /// @notice Sweep excess DAI into vault.
    function _sweepIntoDSR(uint256 amount_) internal {
        dai.approve(address(sdai), amount_);
        sdai.deposit(amount_, address(this));
    }

    /// @notice Return funds to treasury.
    /// @param  token_ to transfer.
    /// @param  amount_ to transfer.
    function defund(ERC20 token_, uint256 amount_) external onlyRole("cooler_overseer") {
        if (token_ == gohm) revert OnlyBurnable();
        _defund(token_, amount_);
    }

    /// @notice Internal function to return funds to treasury.
    /// @param  token_ to transfer.
    /// @param  amount_ to transfer.
    function _defund(ERC20 token_, uint256 amount_) internal {
        if (token_ == sdai || token_ == dai) {
            // Since users loans are denominated in DAI, the clearinghouse
            // debt is set in DAI terms. It must be adjusted when defunding.
            uint256 outstandingDebt = TRSRY.reserveDebt(dai, address(this));
            uint256 daiAmount = (token_ == sdai)
                ? sdai.previewRedeem(amount_)
                : amount_;
    
            TRSRY.setDebt({
                debtor_: address(this),
                token_: dai,
                amount_: (outstandingDebt > daiAmount) ? outstandingDebt - daiAmount : 0
            });
        }

        // Defund and log the event
        token_.transfer(address(TRSRY), amount_);
        emit Defund(address(token_), - int256(amount_));
    }

    /// @notice Burn any gOHM defaulted using the Cooler instead of the Clearinghouse.
    function burn() external {
        uint256 gohmBalance = gohm.balanceOf(address(this));

        // Unstake and burn gOHM holdings.
        gohm.approve(address(staking), gohmBalance);
        MINTR.burnOhm(address(this), staking.unstake(address(this), gohmBalance, false, false));
    }

    /// @notice Deactivate the contract and return funds to treasury.
    function emergencyShutdown() external onlyRole("emergency_shutdown") {
        active = false;

        // If necessary, defund sDAI.
        uint256 sdaiBalance = sdai.balanceOf(address(this));
        if (sdaiBalance != 0) _defund(sdai, sdaiBalance);

        // If necessary, defund DAI.
        uint256 daiBalance = dai.balanceOf(address(this));
        if (daiBalance != 0) _defund(dai, daiBalance);

        emit Deactivate();
    }

    /// @notice Reactivate the contract.
    function reactivate() external onlyRole("cooler_overseer") {
        active = true;

        emit Reactivate();
    }

    // --- AUX FUNCTIONS ---------------------------------------------
    
    // TODO Can make test to verify getLoanForCollateral == getCollateralForLoan

    /// @notice view function computing collateral for a loan amount.
    function getCollateralForLoan(uint256 principle_) external pure returns (uint256) {
        return principle_ * 1e18 / LOAN_TO_COLLATERAL;
    }
    
    /// @notice view function computing loan for a collateral amount.
    /// @param  collateral_ amount of gOHM.
    /// @return debt (amount to be lent + interest) for a given collateral amount.
    function getLoanForCollateral(uint256 collateral_) public pure returns (uint256, uint256) {
        uint256 principle = collateral_ * LOAN_TO_COLLATERAL / 1e18;
        uint256 interest = interestForLoan(principle, DURATION);
        return (principle, interest);
    }

    /// @notice view function to compute the interest for given principle amount.
    /// @param principle_ amount of DAI being lent.
    /// @param duration_ elapsed time in seconds.
    function interestForLoan(uint256 principle_, uint256 duration_) public pure returns (uint256) {
        uint256 interestPercent = (INTEREST_RATE * duration_) / 365 days;
        return principle_ * interestPercent / 1e18;
    }
    
    /// @notice Get total receivable DAI for the treasury.
    ///         Includes both principle and interest.
    function getTotalReceivables() external view returns (uint256) {
        return principleReceivables + interestReceivables;
    }
}<|MERGE_RESOLUTION|>--- conflicted
+++ resolved
@@ -149,16 +149,7 @@
 
         // Transfer in collateral owed
         uint256 collateral = cooler_.collateralFor(amount_, LOAN_TO_COLLATERAL);
-<<<<<<< HEAD
-        gOHM.transferFrom(msg.sender, address(this), collateral);
-=======
         gohm.transferFrom(msg.sender, address(this), collateral);
-
-        // Increment interest to be expected
-        (, uint256 interest) = getLoanForCollateral(collateral);
-        interestReceivables += interest;
-        principleReceivables += amount_;
->>>>>>> 008697f7
 
         // Increment interest to be expected
         (, uint256 interest) = getLoanForCollateral(collateral);
@@ -181,15 +172,9 @@
     function extendLoan(Cooler cooler_, uint256 loanID_, uint8 times_) external {
         // Attempt a clearinghouse <> treasury rebalance.
         rebalance();
-<<<<<<< HEAD
 
         Cooler.Loan memory loan = cooler_.getLoan(loanID_);
 
-=======
-
-        Cooler.Loan memory loan = cooler_.getLoan(loanID_);
-
->>>>>>> 008697f7
         // Ensure Clearinghouse is the lender.
         if (loan.lender != address(this)) revert NotLender();
 
@@ -274,11 +259,7 @@
         });
 
         // Reward keeper.
-<<<<<<< HEAD
-        gOHM.transfer(msg.sender, keeperRewards);
-=======
         gohm.transfer(msg.sender, keeperRewards);
->>>>>>> 008697f7
 
         // Unstake and burn the collateral of the defaulted loans.
         gohm.approve(address(staking), totalCollateral - keeperRewards);
@@ -287,11 +268,6 @@
 
     // --- CALLBACKS -----------------------------------------------------
 
-<<<<<<< HEAD
-    /// @notice Overridden callback to decrement interest receivables.
-    function _onRepay(uint256, uint256 principlePaid_, uint256 interestPaid_) internal override {
-        _sweepIntoDSR(principlePaid_ + interestPaid_);
-=======
     /// @notice Overridden callback to decrement loan receivables.
     /// @param *unused loadID_ of the load.
     /// @param principlePaid_ in DAI.
@@ -302,7 +278,6 @@
         } else {
             _defund(dai, principlePaid_ + interestPaid_);
         }
->>>>>>> 008697f7
 
         // Decrement loan receivables.
         interestReceivables = (interestReceivables > interestPaid_)
@@ -435,6 +410,15 @@
         MINTR.burnOhm(address(this), staking.unstake(address(this), gohmBalance, false, false));
     }
 
+    /// @notice Burn any gOHM defaulted using the Cooler instead of the Clearinghouse.
+    function burn() external {
+        uint256 gohmBalance = gohm.balanceOf(address(this));
+
+        // Unstake and burn gOHM holdings.
+        gohm.approve(address(staking), gohmBalance);
+        MINTR.burnOhm(address(this), staking.unstake(address(this), gohmBalance, false, false));
+    }
+
     /// @notice Deactivate the contract and return funds to treasury.
     function emergencyShutdown() external onlyRole("emergency_shutdown") {
         active = false;
